--- conflicted
+++ resolved
@@ -8,11 +8,7 @@
     "main_module": "git_connector.py",
     "type": "devops",
     "app_version": "2.0.9",
-<<<<<<< HEAD
     "utctime_updated": "2022-01-07T22:42:09.000000Z",
-=======
-    "utctime_updated": "2021-05-21T23:54:24.000000Z",
->>>>>>> 19f8c21f
     "product_vendor": "Generic",
     "product_name": "Git",
     "product_version_regex": ".*",
