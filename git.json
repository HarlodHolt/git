{
    "appid": "ff116964-86f7-4e29-8763-4462ce0d39a7",
    "name": "Git",
    "description": "This app integrates with git and supports common git actions",
    "publisher": "Splunk",
    "contributors": [
        {
            "name": "Brandan Neises"
        },
        {
            "name": "Jeremy Young"
        },
        {
            "name": "Chris Hutto"
        }
    ],
    "package_name": "phantom_git",
    "license": "Copyright (c) 2017-2024 Splunk Inc.",
    "main_module": "git_connector.py",
    "type": "devops",
<<<<<<< HEAD
    "app_version": "4.0.1",
    "utctime_updated": "2024-03-25T18:36:59.000000Z",
=======
    "app_version": "3.0.2",
    "utctime_updated": "2024-12-03T23:07:38.000000Z",
>>>>>>> a8817f83
    "product_vendor": "Generic",
    "product_name": "Git",
    "product_version_regex": ".*",
    "min_phantom_version": "6.3.0",
    "fips_compliant": true,
    "python_version": "3",
    "logo": "logo_git.svg",
    "logo_dark": "logo_git_dark.svg",
    "latest_tested_versions": [
        "On-premise, version 1.8.3.1, December 3 2024",
        "Cloud, December 3 2024"
    ],
    "configuration": {
        "repo_uri": {
            "description": "Repo URI",
            "data_type": "string",
            "order": 0
        },
        "branch_name": {
            "description": "Branch Name (Default: master)",
            "data_type": "string",
            "default": "master",
            "order": 1
        },
        "username": {
            "description": "Username",
            "data_type": "string",
            "order": 2
        },
        "password": {
            "description": "Password",
            "data_type": "password",
            "order": 3
        },
        "repo_name": {
            "description": "Repo Name",
            "data_type": "string",
            "order": 4
        }
    },
    "actions": [
        {
            "action": "test connectivity",
            "description": "Validate credentials provided for connectivity",
            "type": "test",
            "identifier": "test_asset_connectivity",
            "read_only": true,
            "parameters": {},
            "output": [],
            "versions": "EQ(*)"
        },
        {
            "action": "configure ssh",
            "description": "Create an RSA Key pair for SSH connectivity",
            "verbose": "This action will generate a new RSA key pair to enable connecting via SSH. It will return the public key, which you should add to the repo that you wish to connect to.",
            "type": "generic",
            "identifier": "configure_ssh",
            "read_only": false,
            "parameters": {
                "force_new": {
                    "description": "Force create a new key pair",
                    "data_type": "boolean",
                    "order": 0
                }
            },
            "render": {
                "width": 12,
                "height": 5,
                "type": "table",
                "title": "Configure SSH"
            },
            "output": [
                {
                    "data_path": "action_result.status",
                    "data_type": "string",
                    "example_values": [
                        "success",
                        "failed"
                    ]
                },
                {
                    "data_path": "action_result.parameter.force_new",
                    "data_type": "boolean",
                    "example_values": [
                        "True",
                        "False"
                    ]
                },
                {
                    "data_path": "action_result.data",
                    "data_type": "string"
                },
                {
                    "data_path": "action_result.summary.rsa_pub_key",
                    "data_type": "string",
                    "example_values": [
                        "ssh-rsa <key>"
                    ],
                    "column_name": "rsa_pub_key",
                    "column_order": 0
                },
                {
                    "data_path": "action_result.message",
                    "data_type": "string",
                    "example_values": [
                        "Rsa pub key"
                    ]
                },
                {
                    "data_path": "summary.total_objects",
                    "data_type": "numeric",
                    "example_values": [
                        1
                    ]
                },
                {
                    "data_path": "summary.total_objects_successful",
                    "data_type": "numeric",
                    "example_values": [
                        1
                    ]
                }
            ],
            "versions": "EQ(*)"
        },
        {
            "action": "list repos",
            "description": "List repos configured/pulled",
            "type": "investigate",
            "identifier": "list_repos",
            "read_only": true,
            "parameters": {},
            "render": {
                "width": 12,
                "height": 5,
                "type": "custom",
                "title": "List Repos",
                "view": "git_view.display_action_details"
            },
            "output": [
                {
                    "data_path": "action_result.status",
                    "data_type": "string",
                    "example_values": [
                        "success",
                        "failed"
                    ]
                },
                {
                    "data_path": "action_result.data.*.repo_dirs",
                    "data_type": "string",
                    "example_values": [
                        "/opt/phantom/local_data/app_states/ff116964-86f7-4e29-8763-4462ce0d39a7/test_repo"
                    ],
                    "contains": [
                        "file path"
                    ]
                },
                {
                    "data_path": "action_result.data.*.repos",
                    "data_type": "string",
                    "example_values": [
                        "test_repo"
                    ]
                },
                {
                    "data_path": "action_result.summary.total_repos",
                    "data_type": "numeric",
                    "example_values": [
                        2
                    ]
                },
                {
                    "data_path": "action_result.message",
                    "data_type": "string",
                    "example_values": [
                        "Total repos: 2"
                    ]
                },
                {
                    "data_path": "summary.total_objects",
                    "data_type": "numeric",
                    "example_values": [
                        1
                    ]
                },
                {
                    "data_path": "summary.total_objects_successful",
                    "data_type": "numeric",
                    "example_values": [
                        1
                    ]
                }
            ],
            "versions": "EQ(*)"
        },
        {
            "action": "update file",
            "description": "Update (overwrite) contents of a file in the working directory",
            "verbose": "This action will overwrite the contents of the existing file with the specified input in the local working directory.<br>If <b>vault_id</b> is specified the contents are overwritten from the file in the vault, else from the data in the <b>contents</b> parameter. The <b>contents</b> parameter can only contain textual data.",
            "type": "generic",
            "identifier": "update_file",
            "read_only": false,
            "parameters": {
                "file_path": {
                    "description": "File path in repo to update",
                    "data_type": "string",
                    "required": true,
                    "order": 0,
                    "primary": true,
                    "contains": [
                        "file path"
                    ]
                },
                "contents": {
                    "description": "Contents (text) of the file",
                    "data_type": "string",
                    "order": 1
                },
                "vault_id": {
                    "description": "Vault ID",
                    "data_type": "string",
                    "order": 2,
                    "primary": true,
                    "contains": [
                        "vault id"
                    ]
                }
            },
            "render": {
                "width": 12,
                "height": 5,
                "type": "table",
                "title": "Update File"
            },
            "output": [
                {
                    "data_path": "action_result.status",
                    "data_type": "string",
                    "example_values": [
                        "success",
                        "failed"
                    ],
                    "column_order": 4,
                    "column_name": "Status"
                },
                {
                    "data_path": "action_result.parameter.contents",
                    "data_type": "string",
                    "example_values": [
                        "Contents to write in the file"
                    ],
                    "column_order": 3,
                    "column_name": "Contents"
                },
                {
                    "data_path": "action_result.parameter.file_path",
                    "data_type": "string",
                    "example_values": [
                        "b"
                    ],
                    "contains": [
                        "file path"
                    ],
                    "column_order": 1,
                    "column_name": "File Path"
                },
                {
                    "data_path": "action_result.parameter.vault_id",
                    "data_type": "string",
                    "example_values": [
                        "75881c96a30cd1f07d596059388368836b6b1b74"
                    ],
                    "contains": [
                        "vault id"
                    ],
                    "column_order": 2,
                    "column_name": "Vault ID"
                },
                {
                    "data_path": "action_result.data.*.file_path",
                    "data_type": "string",
                    "example_values": [
                        "b"
                    ],
                    "contains": [
                        "file path"
                    ]
                },
                {
                    "data_path": "action_result.data.*.repo_dir",
                    "data_type": "string",
                    "example_values": [
                        "/opt/phantom/local_data/app_states/ff116964-86f7-4e29-8763-4462ce0d39a7/test_repo"
                    ],
                    "contains": [
                        "file path"
                    ]
                },
                {
                    "data_path": "action_result.data.*.repo_name",
                    "data_type": "string",
                    "example_values": [
                        "repo2"
                    ],
                    "column_order": 0,
                    "column_name": "Repo Name"
                },
                {
                    "data_path": "action_result.summary",
                    "data_type": "string"
                },
                {
                    "data_path": "action_result.message",
                    "data_type": "string",
                    "example_values": [
                        "File file1 updated successfully"
                    ]
                },
                {
                    "data_path": "summary.total_objects",
                    "data_type": "numeric",
                    "example_values": [
                        1
                    ]
                },
                {
                    "data_path": "summary.total_objects_successful",
                    "data_type": "numeric",
                    "example_values": [
                        1
                    ]
                }
            ],
            "versions": "EQ(*)"
        },
        {
            "action": "git status",
            "description": "Get the result of git status",
            "type": "investigate",
            "identifier": "git_status",
            "read_only": true,
            "parameters": {},
            "render": {
                "width": 12,
                "height": 5,
                "type": "custom",
                "title": "Git Status",
                "view": "git_view.display_git_status"
            },
            "output": [
                {
                    "data_path": "action_result.status",
                    "data_type": "string",
                    "example_values": [
                        "success",
                        "failed"
                    ]
                },
                {
                    "data_path": "action_result.data.*.repo_dir",
                    "data_type": "string",
                    "example_values": [
                        "/opt/phantom/local_data/app_states/ff116964-86f7-4e29-8763-4462ce0d39a7/test_repo"
                    ],
                    "contains": [
                        "file path"
                    ]
                },
                {
                    "data_path": "action_result.data.*.staged.deleted",
                    "data_type": "string",
                    "example_values": [
                        "deleted_file"
                    ],
                    "contains": [
                        "file path"
                    ]
                },
                {
                    "data_path": "action_result.data.*.staged.modified",
                    "data_type": "string",
                    "example_values": [
                        "modified_file"
                    ],
                    "contains": [
                        "file path"
                    ]
                },
                {
                    "data_path": "action_result.data.*.staged.new_file",
                    "data_type": "string",
                    "example_values": [
                        "new_file"
                    ],
                    "contains": [
                        "file path"
                    ]
                },
                {
                    "data_path": "action_result.data.*.staged.renamed",
                    "data_type": "string",
                    "example_values": [
                        "old_file -> new_file"
                    ]
                },
                {
                    "data_path": "action_result.data.*.str",
                    "data_type": "string",
                    "example_values": [
                        "On branch master\nYour branch is up-to-date with 'origin/master'.\nnothing to commit, working directory clean"
                    ]
                },
                {
                    "data_path": "action_result.data.*.unstaged.modified",
                    "data_type": "string",
                    "example_values": [
                        "modified_file"
                    ],
                    "contains": [
                        "file path"
                    ]
                },
                {
                    "data_path": "action_result.data.*.untracked_files",
                    "data_type": "string",
                    "example_values": [
                        "untracked_file"
                    ],
                    "contains": [
                        "file path"
                    ]
                },
                {
                    "data_path": "action_result.summary.status",
                    "data_type": "string",
                    "example_values": [
                        "Your branch is up-to-date with 'origin/master'."
                    ]
                },
                {
                    "data_path": "action_result.message",
                    "data_type": "string",
                    "example_values": [
                        "Status: Your branch is up-to-date with 'origin/master'."
                    ]
                },
                {
                    "data_path": "summary.total_objects",
                    "data_type": "numeric",
                    "example_values": [
                        1
                    ]
                },
                {
                    "data_path": "summary.total_objects_successful",
                    "data_type": "numeric",
                    "example_values": [
                        1
                    ]
                }
            ],
            "versions": "EQ(*)"
        },
        {
            "action": "delete file",
            "description": "Delete a file from the local working directory",
            "type": "generic",
            "identifier": "delete_file",
            "read_only": false,
            "parameters": {
                "file_path": {
                    "description": "File path in repo to delete",
                    "data_type": "string",
                    "required": true,
                    "order": 0,
                    "primary": true,
                    "contains": [
                        "file path"
                    ]
                }
            },
            "render": {
                "width": 12,
                "height": 5,
                "type": "table",
                "title": "Delete File"
            },
            "output": [
                {
                    "data_path": "action_result.status",
                    "data_type": "string",
                    "example_values": [
                        "success",
                        "failed"
                    ],
                    "column_order": 2,
                    "column_name": "Status"
                },
                {
                    "data_path": "action_result.parameter.file_path",
                    "data_type": "string",
                    "example_values": [
                        "n1"
                    ],
                    "contains": [
                        "file path"
                    ],
                    "column_order": 1,
                    "column_name": "File Path"
                },
                {
                    "data_path": "action_result.data.*.file_path",
                    "data_type": "string",
                    "example_values": [
                        "n1"
                    ],
                    "contains": [
                        "file path"
                    ]
                },
                {
                    "data_path": "action_result.data.*.repo_dir",
                    "data_type": "string",
                    "example_values": [
                        "/opt/phantom/local_data/app_states/ff116964-86f7-4e29-8763-4462ce0d39a7/test_repo"
                    ],
                    "contains": [
                        "file path"
                    ]
                },
                {
                    "data_path": "action_result.data.*.repo_name",
                    "data_type": "string",
                    "example_values": [
                        "repo2"
                    ],
                    "column_order": 0,
                    "column_name": "Repo Name"
                },
                {
                    "data_path": "action_result.summary",
                    "data_type": "string"
                },
                {
                    "data_path": "action_result.message",
                    "data_type": "string",
                    "example_values": [
                        "File file1 deleted successfully"
                    ]
                },
                {
                    "data_path": "summary.total_objects",
                    "data_type": "numeric",
                    "example_values": [
                        1
                    ]
                },
                {
                    "data_path": "summary.total_objects_successful",
                    "data_type": "numeric",
                    "example_values": [
                        1
                    ]
                }
            ],
            "versions": "EQ(*)"
        },
        {
            "action": "add file",
            "description": "Create a file in the local working directory",
            "verbose": "This action will create in the working directory a file with the specified input data.<br>If <b>vault_id</b> is specified the contents are picked from the file in the vault, else from the data in the <b>contents</b> parameter. The <b>contents</b> parameter can only contain textual data.",
            "type": "generic",
            "identifier": "add_file",
            "read_only": false,
            "parameters": {
                "file_path": {
                    "description": "File path in repo to add",
                    "data_type": "string",
                    "required": true,
                    "order": 0,
                    "contains": [
                        "file path"
                    ],
                    "primary": true
                },
                "contents": {
                    "description": "Contents (text) of the file",
                    "data_type": "string",
                    "order": 1
                },
                "vault_id": {
                    "description": "Vault ID",
                    "data_type": "string",
                    "primary": true,
                    "order": 2,
                    "contains": [
                        "vault id"
                    ]
                }
            },
            "render": {
                "width": 12,
                "height": 5,
                "type": "table",
                "title": "Add File"
            },
            "output": [
                {
                    "data_path": "action_result.status",
                    "data_type": "string",
                    "example_values": [
                        "success",
                        "failed"
                    ],
                    "column_order": 4,
                    "column_name": "Status"
                },
                {
                    "data_path": "action_result.parameter.contents",
                    "data_type": "string",
                    "example_values": [
                        "new content"
                    ],
                    "column_order": 3,
                    "column_name": "Contents"
                },
                {
                    "data_path": "action_result.parameter.file_path",
                    "data_type": "string",
                    "example_values": [
                        "n1"
                    ],
                    "contains": [
                        "file path"
                    ],
                    "column_order": 1,
                    "column_name": "File Path"
                },
                {
                    "data_path": "action_result.parameter.vault_id",
                    "data_type": "string",
                    "example_values": [
                        "75881c96a30cd1f07d596059388368836b6b1b74"
                    ],
                    "contains": [
                        "vault id"
                    ],
                    "column_order": 2,
                    "column_name": "Vault ID"
                },
                {
                    "data_path": "action_result.data.*.file_path",
                    "data_type": "string",
                    "example_values": [
                        "n1"
                    ],
                    "contains": [
                        "file path"
                    ]
                },
                {
                    "data_path": "action_result.data.*.repo_dir",
                    "data_type": "string",
                    "example_values": [
                        "/opt/phantom/local_data/app_states/ff116964-86f7-4e29-8763-4462ce0d39a7/test_repo"
                    ],
                    "contains": [
                        "file path"
                    ]
                },
                {
                    "data_path": "action_result.data.*.repo_name",
                    "data_type": "string",
                    "example_values": [
                        "repo2"
                    ],
                    "column_order": 0,
                    "column_name": "Repo Name"
                },
                {
                    "data_path": "action_result.summary",
                    "data_type": "string"
                },
                {
                    "data_path": "action_result.message",
                    "data_type": "string",
                    "example_values": [
                        "File file1 added successfully"
                    ]
                },
                {
                    "data_path": "summary.total_objects",
                    "data_type": "numeric",
                    "example_values": [
                        1
                    ]
                },
                {
                    "data_path": "summary.total_objects_successful",
                    "data_type": "numeric",
                    "example_values": [
                        1
                    ]
                }
            ],
            "versions": "EQ(*)"
        },
        {
            "action": "git commit",
            "description": "Commit changes",
            "type": "generic",
            "identifier": "git_commit",
            "read_only": false,
            "parameters": {
                "message": {
                    "description": "Commit message (Default: committed from splunk soar)",
                    "data_type": "string",
                    "required": true,
                    "default": "committed from phantom",
                    "order": 0
                },
                "push": {
                    "description": "Push to remote after commit",
                    "data_type": "boolean",
                    "order": 1
                }
            },
            "render": {
                "width": 12,
                "height": 5,
                "type": "table",
                "title": "Git Commit"
            },
            "output": [
                {
                    "data_path": "action_result.status",
                    "data_type": "string",
                    "example_values": [
                        "success",
                        "failed"
                    ],
                    "column_order": 3,
                    "column_name": "Status"
                },
                {
                    "data_path": "action_result.parameter.message",
                    "data_type": "string",
                    "example_values": [
                        "committed from phantom"
                    ],
                    "column_order": 2,
                    "column_name": "Commit Message"
                },
                {
                    "data_path": "action_result.parameter.push",
                    "data_type": "boolean",
                    "example_values": [
                        true,
                        false
                    ]
                },
                {
                    "data_path": "action_result.data.*.branch_name",
                    "data_type": "string",
                    "example_values": [
                        "master"
                    ],
                    "column_order": 1,
                    "column_name": "Branch Name"
                },
                {
                    "data_path": "action_result.data.*.commit_message",
                    "data_type": "string",
                    "example_values": [
                        "committed from phantom"
                    ]
                },
                {
                    "data_path": "action_result.data.*.repo_dir",
                    "data_type": "string",
                    "example_values": [
                        "/opt/phantom/local_data/app_states/ff116964-86f7-4e29-8763-4462ce0d39a7/test_repo"
                    ],
                    "contains": [
                        "file path"
                    ]
                },
                {
                    "data_path": "action_result.data.*.repo_name",
                    "data_type": "string",
                    "example_values": [
                        "repo2"
                    ],
                    "column_order": 0,
                    "column_name": "Repo Name"
                },
                {
                    "data_path": "action_result.summary",
                    "data_type": "string"
                },
                {
                    "data_path": "action_result.message",
                    "data_type": "string",
                    "example_values": [
                        "Commit to repo test_repo completed successfully"
                    ]
                },
                {
                    "data_path": "summary.total_objects",
                    "data_type": "numeric",
                    "example_values": [
                        1
                    ]
                },
                {
                    "data_path": "summary.total_objects_successful",
                    "data_type": "numeric",
                    "example_values": [
                        1
                    ]
                }
            ],
            "versions": "EQ(*)"
        },
        {
            "action": "git push",
            "description": "Push commits to the remote server",
            "type": "generic",
            "identifier": "git_push",
            "read_only": false,
            "parameters": {},
            "render": {
                "width": 12,
                "height": 5,
                "type": "table",
                "title": "Git Push"
            },
            "output": [
                {
                    "data_path": "action_result.status",
                    "data_type": "string",
                    "example_values": [
                        "success",
                        "failed"
                    ],
                    "column_order": 2,
                    "column_name": "Status"
                },
                {
                    "data_path": "action_result.data.*.branch_name",
                    "data_type": "string",
                    "example_values": [
                        "master"
                    ],
                    "column_order": 1,
                    "column_name": "Branch Name"
                },
                {
                    "data_path": "action_result.data.*.repo_dir",
                    "data_type": "string",
                    "example_values": [
                        "/opt/phantom/local_data/app_states/ff116964-86f7-4e29-8763-4462ce0d39a7/test_repo"
                    ],
                    "contains": [
                        "file path"
                    ]
                },
                {
                    "data_path": "action_result.data.*.repo_name",
                    "data_type": "string",
                    "example_values": [
                        "repo2"
                    ],
                    "column_order": 0,
                    "column_name": "Repo Name"
                },
                {
                    "data_path": "action_result.summary",
                    "data_type": "string"
                },
                {
                    "data_path": "action_result.message",
                    "data_type": "string",
                    "example_values": [
                        "Repo test_repo pushed successfully"
                    ]
                },
                {
                    "data_path": "summary.total_objects",
                    "data_type": "numeric",
                    "example_values": [
                        1
                    ]
                },
                {
                    "data_path": "summary.total_objects_successful",
                    "data_type": "numeric",
                    "example_values": [
                        1
                    ]
                }
            ],
            "versions": "EQ(*)"
        },
        {
            "action": "git pull",
            "description": "Pull the repo",
            "type": "investigate",
            "identifier": "git_pull",
            "read_only": true,
            "parameters": {},
            "render": {
                "width": 12,
                "height": 5,
                "type": "table",
                "title": "Git Pull"
            },
            "output": [
                {
                    "data_path": "action_result.status",
                    "data_type": "string",
                    "example_values": [
                        "success",
                        "failed"
                    ],
                    "column_order": 2,
                    "column_name": "Status"
                },
                {
                    "data_path": "action_result.data.*.branch_name",
                    "data_type": "string",
                    "example_values": [
                        "master"
                    ],
                    "column_order": 1,
                    "column_name": "Branch Name"
                },
                {
                    "data_path": "action_result.data.*.repo_dir",
                    "data_type": "string",
                    "example_values": [
                        "/opt/phantom/local_data/app_states/ff116964-86f7-4e29-8763-4462ce0d39a7/test_repo"
                    ],
                    "contains": [
                        "file path"
                    ]
                },
                {
                    "data_path": "action_result.data.*.repo_name",
                    "data_type": "string",
                    "example_values": [
                        "repo2"
                    ],
                    "column_order": 0,
                    "column_name": "Repo Name"
                },
                {
                    "data_path": "action_result.data.*.response",
                    "data_type": "string",
                    "example_values": [
                        "Already up-to-date."
                    ]
                },
                {
                    "data_path": "action_result.summary",
                    "data_type": "string"
                },
                {
                    "data_path": "action_result.message",
                    "data_type": "string",
                    "example_values": [
                        "Repo test_repo pulled successfully"
                    ]
                },
                {
                    "data_path": "summary.total_objects",
                    "data_type": "numeric",
                    "example_values": [
                        1
                    ]
                },
                {
                    "data_path": "summary.total_objects_successful",
                    "data_type": "numeric",
                    "example_values": [
                        1
                    ]
                }
            ],
            "versions": "EQ(*)"
        },
        {
            "action": "delete repo",
            "description": "Delete a cloned repository",
            "type": "generic",
            "identifier": "delete_clone",
            "read_only": false,
            "parameters": {
                "repo_url": {
                    "description": "Repository URL",
                    "verbose": "A repository URL that, if provided, will be deleted.  If not provided, an asset must be configured for identifying which repository will be deleted",
                    "data_type": "string",
                    "primary": true,
                    "contains": [
                        "github repo",
                        "gitlab repo",
                        "bitbucket repo",
                        "git repo"
                    ],
                    "order": 0
                },
                "branch": {
                    "description": "Branch",
                    "verbose": "The branch of the repository that was specified during the clone.  If not provided, an asset must be configured for identifying which repository will be removed",
                    "data_type": "string",
                    "primary": true,
                    "contains": [
                        "github branch",
                        "gitlab branch",
                        "bitbucket branch",
                        "git branch"
                    ],
                    "default": "main",
                    "order": 1
                }
            },
            "output": [
                {
                    "data_path": "action_result.status",
                    "data_type": "string",
                    "example_values": [
                        "success",
                        "failed"
                    ]
                },
                {
                    "data_path": "action_result.parameter.repo_url",
                    "data_type": "string",
                    "contains": [
                        "github repo",
                        "gitlab repo",
                        "bitbucket repo",
                        "git repo"
                    ]
                },
                {
                    "data_path": "action_result.parameter.branch",
                    "data_type": "string",
                    "contains": [
                        "github branch",
                        "gitlab branch",
                        "bitbucket branch",
                        "git branch"
                    ]
                },
                {
                    "data_path": "action_result.data.*.repo_dir",
                    "data_type": "string",
                    "example_values": [
                        "/opt/phantom/local_data/app_states/ff116964-86f7-4e29-8763-4462ce0d39a7/test_repo"
                    ],
                    "contains": [
                        "file path"
                    ]
                },
                {
                    "data_path": "action_result.summary",
                    "data_type": "string"
                },
                {
                    "data_path": "action_result.message",
                    "data_type": "string",
                    "example_values": [
                        "Successfully deleted repository"
                    ],
                    "column_name": "Message",
                    "column_order": 0
                },
                {
                    "data_path": "summary.total_objects",
                    "data_type": "numeric",
                    "example_values": [
                        1
                    ]
                },
                {
                    "data_path": "summary.total_objects_successful",
                    "data_type": "numeric",
                    "example_values": [
                        1
                    ]
                }
            ],
            "render": {
                "width": 12,
                "title": "Delete Repo",
                "type": "table",
                "height": 5
            },
            "versions": "EQ(*)"
        },
        {
            "action": "clone repo",
            "description": "Clone the repo",
            "type": "investigate",
            "identifier": "clone_repo",
            "read_only": true,
            "parameters": {
                "repo_url": {
                    "description": "Repository URL",
                    "verbose": "A repository URL that, if provided, will be cloned that is publicly accessible and does not require authentication.  If not provided, an asset must be configured for identifying which repository will be cloned",
                    "data_type": "string",
                    "primary": true,
                    "contains": [
                        "github repo",
                        "gitlab repo",
                        "bitbucket repo",
                        "git repo"
                    ],
                    "order": 0
                },
                "branch": {
                    "description": "Branch",
                    "verbose": "A branch in the repository to clone, if required.  If not provided, this defaults to 'main', a branch that may or may not exist in the targeted repository",
                    "data_type": "string",
                    "primary": true,
                    "contains": [
                        "github branch",
                        "gitlab branch",
                        "bitbucket branch",
                        "git branch"
                    ],
                    "default": "main",
                    "order": 1
                }
            },
            "render": {
                "width": 12,
                "height": 5,
                "type": "table",
                "title": "Clone Repo"
            },
            "output": [
                {
                    "data_path": "action_result.status",
                    "data_type": "string",
                    "example_values": [
                        "success",
                        "failed"
                    ]
                },
                {
                    "data_path": "action_result.parameter.repo_url",
                    "data_type": "string",
                    "contains": [
                        "github repo",
                        "gitlab repo",
                        "bitbucket repo",
                        "git repo"
                    ]
                },
                {
                    "data_path": "action_result.parameter.branch",
                    "data_type": "string",
                    "contains": [
                        "github branch",
                        "gitlab branch",
                        "bitbucket branch",
                        "git branch"
                    ]
                },
                {
                    "data_path": "action_result.data.*.branch_name",
                    "data_type": "string",
                    "example_values": [
                        "master"
                    ],
                    "column_order": 1,
                    "column_name": "Branch Name"
                },
                {
                    "data_path": "action_result.data.*.repo_dir",
                    "data_type": "string",
                    "example_values": [
                        "/opt/phantom/local_data/app_states/ff116964-86f7-4e29-8763-4462ce0d39a7/test_repo"
                    ],
                    "contains": [
                        "file path"
                    ]
                },
                {
                    "data_path": "action_result.data.*.repo_name",
                    "data_type": "string",
                    "example_values": [
                        "repo2"
                    ],
                    "column_order": 0,
                    "column_name": "Repo Name"
                },
                {
                    "data_path": "action_result.summary",
                    "data_type": "string"
                },
                {
                    "data_path": "action_result.message",
                    "data_type": "string",
                    "example_values": [
                        "Repo test_repo cloned successfully"
                    ],
                    "column_order": 2,
                    "column_name": "Message"
                },
                {
                    "data_path": "summary.total_objects",
                    "data_type": "numeric",
                    "example_values": [
                        1
                    ]
                },
                {
                    "data_path": "summary.total_objects_successful",
                    "data_type": "numeric",
                    "example_values": [
                        1
                    ]
                }
            ],
            "versions": "EQ(*)"
        },
        {
            "action": "on poll",
            "description": "Schedule regular cloning of a repository",
            "verbose": "For regular cloning of a specified repository.",
            "type": "ingest",
            "identifier": "on_poll",
            "read_only": false,
            "parameters": {
                "repo_url": {
                    "description": "Repository URL",
                    "verbose": "A repository URL that, if provided, will be cloned that is publicly accessible and does not require authentication.  If not provided, an asset must be configured for identifying which repository will be cloned",
                    "data_type": "string",
                    "primary": true,
                    "contains": [
                        "github repo",
                        "gitlab repo",
                        "bitbucket repo",
                        "git repo"
                    ],
                    "order": 0
                },
                "branch": {
                    "description": "Branch",
                    "verbose": "A branch in the repository to clone, if required.  If not provided, this defaults to 'main', a branch that may or may not exist in the targeted repository",
                    "data_type": "string",
                    "primary": true,
                    "contains": [
                        "github branch",
                        "gitlab branch",
                        "bitbucket branch",
                        "git branch"
                    ],
                    "default": "main",
                    "order": 1
                }
            },
            "output": [],
            "versions": "EQ(*)"
        }
    ],
    "pip39_dependencies": {
        "wheel": [
            {
                "module": "GitPython",
                "input_file": "wheels/py3/GitPython-3.1.42-py3-none-any.whl"
            },
            {
                "module": "gitdb",
                "input_file": "wheels/py3/gitdb-4.0.11-py3-none-any.whl"
            },
            {
                "module": "pycryptodomex",
                "input_file": "wheels/py3/pycryptodomex-3.20.0-cp35-abi3-manylinux2014_x86_64.manylinux_2_17_x86_64.manylinux_2_28_x86_64.whl"
            },
            {
                "module": "smmap",
                "input_file": "wheels/py3/smmap-5.0.1-py3-none-any.whl"
            }
        ]
    }
}<|MERGE_RESOLUTION|>--- conflicted
+++ resolved
@@ -18,13 +18,8 @@
     "license": "Copyright (c) 2017-2024 Splunk Inc.",
     "main_module": "git_connector.py",
     "type": "devops",
-<<<<<<< HEAD
     "app_version": "4.0.1",
     "utctime_updated": "2024-03-25T18:36:59.000000Z",
-=======
-    "app_version": "3.0.2",
-    "utctime_updated": "2024-12-03T23:07:38.000000Z",
->>>>>>> a8817f83
     "product_vendor": "Generic",
     "product_name": "Git",
     "product_version_regex": ".*",
